"""
Utilities for backing an ``NDCube`` with an array striped across many FITS files.

This module contains two key classes:

* ``StripedExternalArray``: The object which tracks the ``BaseFITSLoader``
  objects and the file references and their shape, and constructs a Dask Array.
  The loader object (which actually reads the data out of the FITS files) holds
  a reference back to this object which it uses to resolve the file paths at
  load time.
* ``FileManager``: The object providing the public API, which can be sliced.

The slicing functionality on the ``FileManager`` object works by constructing a
view into the original ``StripedExternalArray`` object through the
``StripedExternalArrayView`` class.
"""
import os
from typing import Any, Tuple, Union, Iterable, Optional
from pathlib import Path

import dask.array
import numpy as np
from parfive import Downloader

try:
    from numpy.typing import DTypeLike, NDArray  # NOQA
except ImportError:
    NDArray = DTypeLike = Iterable

from astropy.wcs.wcsapi.wrappers.sliced_wcs import sanitize_slices

from dkist.io.dask_utils import stack_loader_array
from dkist.io.loaders import BaseFITSLoader
from dkist.utils.inventory import humanize_inventory, path_format_inventory


class BaseStripedExternalArray:
    """
    Implements shared functionality between FITSLoader and FITSLoaderView.
    """

    def __len__(self) -> int:
        return self.loader_array.size

    def __eq__(self, other) -> bool:
        uri = (self.fileuri_array == other.fileuri_array).all()
        target = self.target == other.target
        dtype = self.dtype == other.dtype
        shape = self.shape == other.shape

        return all((uri, target, dtype, shape))

    @staticmethod
    def _output_shape_from_ref_array(shape, loader_array) -> Tuple[int]:
        # If the first dimension is one we are going to squash it.
        if shape[0] == 1:
            shape = shape[1:]

        if len(loader_array) == 1:
            return shape
        else:
            return tuple(list(loader_array.shape) + list(shape))

    @property
    def output_shape(self) -> Tuple[int, ...]:
        """
        The final shape of the reconstructed data array.
        """
        return self._output_shape_from_ref_array(self.shape, self.loader_array)

    def _generate_array(self) -> dask.array.Array:
        """
        Construct a `dask.array.Array` object from this set of references.

        Each call to this method generates a new array, but all the loaders
        still have a reference to this `~.FileManager` object, meaning changes
        to this object will be reflected in the data loaded by the array.
        """
        return stack_loader_array(self.loader_array, self.chunksize).reshape(self.output_shape)


class StripedExternalArray(BaseStripedExternalArray):
    def __init__(
        self,
        fileuris: Iterable[str],
        target: Any,
        dtype: DTypeLike,
        shape: Iterable[int],
        *,
        loader: BaseFITSLoader,
        basepath: os.PathLike = None,
        chunksize: Iterable[int] = None,
    ):
        shape = tuple(shape)
        self.shape = shape
        self.dtype = dtype
        self.target = target
        self._loader = loader
        self._basepath = None
        self.basepath = basepath  # Use the setter to convert to a Path
        self.chunksize = chunksize

        self._fileuri_array = np.array(fileuris)

        loader_array = np.empty_like(self._fileuri_array, dtype=object)
        for i, fileuri in enumerate(self._fileuri_array.flat):
            loader_array.flat[i] = loader(fileuri, shape, dtype, target, self)

        self._loader_array = loader_array

    def __str__(self) -> str:
        return f"FITSLoader {len(self)} files with shape {self.shape}"

    def __repr__(self) -> str:
        return f"{object.__repr__(self)}\n{self}"

    @property
    def ndim(self):
        return len(self.loader_array.shape)

    @property
    def basepath(self) -> os.PathLike:
        """
        The path all arrays generated from this ``FileManager`` use to read data from.
        """
        return self._basepath

    @basepath.setter
    def basepath(self, value: Optional[Union[os.PathLike, str]]):
        self._basepath = Path(value).expanduser() if value is not None else None

    @property
    def fileuri_array(self) -> NDArray[str]:
        """
        An array of relative (to ``basepath``) file uris.
        """
        return self._fileuri_array

    @property
    def loader_array(self) -> NDArray[BaseFITSLoader]:
        """
        An array of `.BaseFITSLoader` objects.

        These loader objects implement the minimal array-like interface for
        conversion to a dask array.
        """
        return self._loader_array


class StripedExternalArrayView(BaseStripedExternalArray):
    # This class presents a view int a FITSLoader object It applies a slice to
    # the fileuri_array and loader_array properties Any property which
    # references the sliced objects should be defined in Base or this view
    # class.
    __slots__ = ["parent", "parent_slice"]

    def __init__(self, parent: StripedExternalArray, aslice: Union[tuple, slice, int]):
        self.parent = parent
        self.parent_slice = tuple(aslice)

    def __getattr__(self, attr):
        return getattr(self.parent, attr)

    def __str__(self):
        return f"FITSLoader View <{self.parent_slice}> into {self.parent}"

    def __repr__(self):
        return f"{object.__repr__(self)}\n{self}"

    @property
    def basepath(self) -> os.PathLike:
        """
        The path all arrays generated from this ``FileManager`` use to read data from.
        """
        return self.parent.basepath

    @basepath.setter
    def basepath(self, value):
        self.parent.basepath = value

    @property
    def fileuri_array(self) -> NDArray[str]:
        """
        An array of relative (to ``basepath``) file uris.
        """
        # array call here to ensure that a length one array is returned rather
        # than a single element.
        return np.array(self._fileuri_array[self.parent_slice])

    @property
    def loader_array(self) -> NDArray[BaseFITSLoader]:
        """
        An array of `.BaseParent` objects.

        These loader objects implement the minimal array-like interface for
        conversion to a dask array.
        """
        # array call here to ensure that a length one array is returned rather
        # than a single element.
        return np.array(self._loader_array[self.parent_slice])


class BaseFileManager:
    __slots__ = ["_striped_external_array"]

    @classmethod
    def from_parts(cls, fileuris, target, dtype, shape, *, loader, basepath=None, chunksize=None):
        fits_loader = StripedExternalArray(
            fileuris, target, dtype, shape, loader=loader, basepath=basepath, chunksize=None,
        )
        return cls(fits_loader)

    def __init__(self, striped_external_array: StripedExternalArray):
        self._striped_external_array = striped_external_array

    def __eq__(self, other):
        return self._striped_external_array == other._striped_external_array

    def __len__(self):
        return len(self._striped_external_array)

    def __str__(self) -> str:
        return f"FileManager containing {len(self)} files with each array having shape {self.shape}"

    def __repr__(self) -> str:
        return f"{object.__repr__(self)}\n{self}"

    def __getitem__(self, item):
        item = sanitize_slices(item, self._striped_external_array.ndim)
        return type(self)(StripedExternalArrayView(self._striped_external_array, item))

    def _array_slice_to_loader_slice(self, aslice):
        """
        Convert a slice for the reconstructed array to a slice for the loader_array.
        """
        fits_array_shape = self._striped_external_array.shape
        aslice = list(sanitize_slices(aslice, len(self.output_shape)))
        if fits_array_shape[0] == 1:
            # Insert a blank slice for the dummy dimension
            aslice.insert(len(fits_array_shape) - 1, slice(None))
        # Now only use the dimensions of the slice not covered by the array axes
        aslice = aslice[:-1*len(fits_array_shape)]
        return tuple(aslice)

    def _slice_by_cube(self, item):
        item = self._array_slice_to_loader_slice(item)
        loader_view = StripedExternalArrayView(self._striped_external_array, item)
        return type(self)(loader_view)

    def _generate_array(self):
        return self._striped_external_array._generate_array()

    @property
    def fileuri_array(self):
        """
        An array of all the fileuris referenced by this `.FileManager`.

        This array is shaped to match the striped dimensions of the dataset.
        """
        return self._striped_external_array.fileuri_array

    @property
    def basepath(self):
        """
        The path all arrays generated from this ``FileManager`` use to read data from.
        """
        return self._striped_external_array.basepath

    @basepath.setter
    def basepath(self, value):
        self._striped_external_array.basepath = value

    @property
    def filenames(self):
        """
        Return a list of file names referenced by this Array Container.
        """
        return self.fileuri_array.flatten().tolist()

    @property
    def output_shape(self):
        """
        The shape of the generated Dask array.
        """
        return self._striped_external_array.output_shape

    @property
    def shape(self):
        """
        Shape of the file reference array.

        This is not the shape of the output array, it's the shape of the files
        which need to be loaded to generate that output array.
        """
        return self._striped_external_array.shape


class FileManager(BaseFileManager):
    """
    Manage the collection of FITS files backing a `~dkist.Dataset`.

    Each `~dkist.Dataset` object is backed by a number of FITS files, each holding a
    slice of the total array. This class provides tools for inspecting and
    retrieving these FITS files, as well as specifying where to load these
    files from.
    """
    __slots__ = ["_ndcube"]

    def __init__(self, fits_loader: StripedExternalArray):
        super().__init__(fits_loader)
        # When this object is attached to a Dataset object this attribute will
        # be populated with a reference to that Dataset instance.
        self._ndcube = None

    @property
    def _metadata_streamer_url(self):
        # Import here to avoid circular import
        from dkist.net import conf

        return conf.download_endpoint

    def quality_report(self, path=None, overwrite=None):
        """
        Download the quality report PDF.

        Parameters
        ----------
        path: `str` or `pathlib.Path`
            The destination path to save the file to. See
            `parfive.Downloader.simple_download` for details.
            The default path is ``.basepath``, if ``.basepath`` is None it will
            default to `~/`.
        overwrite: `bool`
            Set to `True` to overwrite file if it already exists. See
            `parfive.Downloader.simple_download` for details.

        Returns
        -------
        results: `parfive.Results`
            A `~parfive.Results` obejct containing the filepath of the
            downloaded file if the download was successful, and any errors if it
            was not.
        """
        dataset_id = self._ndcube.meta['inventory']['datasetId']
        url = f"{self._metadata_streamer_url}/quality?datasetId={dataset_id}"
        if path is None and self.basepath:
            path = self.basepath
        return Downloader.simple_download([url], path=path, overwrite=overwrite)

    def preview_movie(self, path=None, overwrite=None):
        """
        Download the preview movie.

        Parameters
        ----------
        path: `str` or `pathlib.Path`
            The destination path to save the file to. See
            `parfive.Downloader.simple_download` for details.
            The default path is ``.basepath``, if ``.basepath`` is None it will
            default to `~/`.
        overwrite: `bool`
            Set to `True` to overwrite file if it already exists. See
            `parfive.Downloader.simple_download` for details.

        Returns
        -------
        results: `parfive.Results`
            A `~parfive.Results` obejct containing the filepath of the
            downloaded file if the download was successful, and any errors if it
            was not.
        """
        dataset_id = self._ndcube.meta['inventory']['datasetId']
        url = f"{self._metadata_streamer_url}/movie?datasetId={dataset_id}"
        if path is None and self.basepath:
            path = self.basepath
        return Downloader.simple_download([url], path=path, overwrite=overwrite)

    def download(self, path=None, destination_endpoint=None, progress=True, wait=True, label=None):
        """
        Start a Globus file transfer for all files in this Dataset.

        Parameters
        ----------
        path : `pathlib.Path` or `str`, optional
            The path to save the data in, must be accessible by the Globus
            endpoint.
            The default value is ``.basepath``, if ``.basepath`` is None it will
            default to ``/~/``.
            It is possible to put placeholder strings in the path with any key
            from the dataset inventory dictionary which can be accessed as
            ``ds.meta['inventory']``. An example of this would be
            ``path="~/dkist/{datasetId}"`` to save the files in a folder named
            with the dataset ID being downloaded.
            If ``path`` is specified, and ``destination_endpoint`` is `None`
            (i.e. you are downloading to a local Globus personal endpoint) this
            method will set ``.basepath`` to the value of the ``path=``
            argument, so that the array can be read from your transferred
            files.

        destination_endpoint : `str`, optional
            A unique specifier for a Globus endpoint. If `None` a local
            endpoint will be used if it can be found, otherwise an error will
            be raised. See `~dkist.net.globus.get_endpoint_id` for valid
            endpoint specifiers.

        progress : `bool` or `str`, optional
           If `True` status information and a progress bar will be displayed
           while waiting for the transfer to complete.
           If ``progress="verbose"`` then all globus events generated during
           the transfer will be shown (by default only error messages are
           shown.)

        wait : `bool`, optional
            If `False` then the function will return while the Globus transfer task
            is still running. Setting ``wait=False`` implies ``progress=False``.

        label : `str`
            Label for the Globus transfer. If `None` then a default will be used.
        """
<<<<<<< HEAD
=======
        # Import here to prevent triggering an import of `.net` with `dkist.dataset`.
>>>>>>> 561b15b7
        from dkist.net import conf as net_conf
        from dkist.net.helpers import _orchestrate_transfer_task

        if self._ndcube is None:
            raise ValueError(
                "This file manager has no associated Dataset object, so the data can not be downloaded."
            )

        inv = self._ndcube.meta["inventory"]
        path_inv = path_format_inventory(humanize_inventory(inv))

        base_path = Path(net_conf.dataset_path.format(**inv))
        destination_path = path or self.basepath or "/~/"
        destination_path = Path(destination_path).as_posix()
        destination_path = Path(destination_path.format(**path_inv))

        # TODO: If we are transferring the whole dataset then we should use the
        # directory not the list of all the files in it.
        file_list = [base_path / fn for fn in self.filenames]
        file_list.append(Path("/") / inv["bucket"] / inv["asdfObjectKey"])
        if inv["browseMovieObjectKey"]:
            file_list.append(Path("/") / inv["bucket"] / inv["browseMovieObjectKey"])
        if inv["qualityReportObjectKey"]:
            file_list.append(Path("/") / inv["bucket"] / inv["qualityReportObjectKey"])

        # TODO: Ascertain if the destination path is local better than this
        is_local = not destination_endpoint

        _orchestrate_transfer_task(
            file_list,
            recursive=False,
            destination_path=destination_path,
            destination_endpoint=destination_endpoint,
            progress=progress,
            wait=wait,
            label=label
        )

        if is_local:
            if str(destination_path).startswith("/~/"):
                local_destination = Path(str(destination_path)[1:])
            local_destination = destination_path.expanduser()
            self.basepath = local_destination<|MERGE_RESOLUTION|>--- conflicted
+++ resolved
@@ -417,10 +417,7 @@
         label : `str`
             Label for the Globus transfer. If `None` then a default will be used.
         """
-<<<<<<< HEAD
-=======
         # Import here to prevent triggering an import of `.net` with `dkist.dataset`.
->>>>>>> 561b15b7
         from dkist.net import conf as net_conf
         from dkist.net.helpers import _orchestrate_transfer_task
 
