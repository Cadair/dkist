%YAML 1.1
---
$schema: "http://stsci.edu/schemas/yaml-schema/draft-01"
id: "asdf://dkist.nso.edu/schemas/varying_celestial_transform-1.0.0"

title: A varying FITS-like celestial transform.
description:
  A model which represents a FITS-like celestial WCS transform which varies over a third pixel input.

<<<<<<< HEAD
allOf:
  - $ref: "http://stsci.edu/schemas/asdf/transform/transform-1.2.0"
  - properties:
      crpix:
        anyOf:
          - tag: "core/ndarray-1.0.0"
          - tag: "tag:stsci.edu:asdf/unit/quantity-1.1.0"
      cdelt:
        anyOf:
          - tag: "core/ndarray-1.0.0"
          - tag: "tag:stsci.edu:asdf/unit/quantity-1.1.0"
      lon_pole:
        anyOf:
          - type: number
          - tag: "tag:stsci.edu:asdf/unit/quantity-1.1.0"
      crval_table:
        anyOf:
          - tag: "core/ndarray-1.0.0"
          - tag: "tag:stsci.edu:asdf/unit/quantity-1.1.0"
      pc_table:
        anyOf:
          - tag: "core/ndarray-1.0.0"
          - tag: "tag:stsci.edu:asdf/unit/quantity-1.1.0"
      projection:
        $ref: "http://stsci.edu/schemas/asdf/transform/transform-1.2.0"
=======
type: object
properties:
  crpix:
    anyOf:
      - tag: "core/ndarray-1.*"
      - tag: "tag:stsci.edu:asdf/unit/quantity-1.*"
  cdelt:
    anyOf:
      - tag: "core/ndarray-1.*"
      - tag: "tag:stsci.edu:asdf/unit/quantity-1.*"
  lon_pole:
    anyOf:
      - type: number
      - tag: "tag:stsci.edu:asdf/unit/quantity-1.*"
  crval_table:
    anyOf:
      - tag: "core/ndarray-1.*"
      - tag: "tag:stsci.edu:asdf/unit/quantity-1.*"
  pc_table:
    anyOf:
      - tag: "core/ndarray-1.*"
      - tag: "tag:stsci.edu:asdf/unit/quantity-1.*"
  projection:
    $ref: "http://stsci.edu/schemas/asdf/transform/transform-1.2.0"
>>>>>>> a4f21723

    required: [crpix, cdelt, lon_pole, crval_table, pc_table, projection]
    additionalProperties: true
...<|MERGE_RESOLUTION|>--- conflicted
+++ resolved
@@ -7,58 +7,31 @@
 description:
   A model which represents a FITS-like celestial WCS transform which varies over a third pixel input.
 
-<<<<<<< HEAD
 allOf:
   - $ref: "http://stsci.edu/schemas/asdf/transform/transform-1.2.0"
   - properties:
       crpix:
         anyOf:
-          - tag: "core/ndarray-1.0.0"
-          - tag: "tag:stsci.edu:asdf/unit/quantity-1.1.0"
+          - tag: "core/ndarray-1.*"
+          - tag: "tag:stsci.edu:asdf/unit/quantity-1.*"
       cdelt:
         anyOf:
-          - tag: "core/ndarray-1.0.0"
-          - tag: "tag:stsci.edu:asdf/unit/quantity-1.1.0"
+          - tag: "core/ndarray-1.*"
+          - tag: "tag:stsci.edu:asdf/unit/quantity-1.*"
       lon_pole:
         anyOf:
           - type: number
-          - tag: "tag:stsci.edu:asdf/unit/quantity-1.1.0"
+          - tag: "tag:stsci.edu:asdf/unit/quantity-1.*"
       crval_table:
         anyOf:
-          - tag: "core/ndarray-1.0.0"
-          - tag: "tag:stsci.edu:asdf/unit/quantity-1.1.0"
+          - tag: "core/ndarray-1.*"
+          - tag: "tag:stsci.edu:asdf/unit/quantity-1.*"
       pc_table:
         anyOf:
-          - tag: "core/ndarray-1.0.0"
-          - tag: "tag:stsci.edu:asdf/unit/quantity-1.1.0"
+          - tag: "core/ndarray-1.*"
+          - tag: "tag:stsci.edu:asdf/unit/quantity-1.*"
       projection:
         $ref: "http://stsci.edu/schemas/asdf/transform/transform-1.2.0"
-=======
-type: object
-properties:
-  crpix:
-    anyOf:
-      - tag: "core/ndarray-1.*"
-      - tag: "tag:stsci.edu:asdf/unit/quantity-1.*"
-  cdelt:
-    anyOf:
-      - tag: "core/ndarray-1.*"
-      - tag: "tag:stsci.edu:asdf/unit/quantity-1.*"
-  lon_pole:
-    anyOf:
-      - type: number
-      - tag: "tag:stsci.edu:asdf/unit/quantity-1.*"
-  crval_table:
-    anyOf:
-      - tag: "core/ndarray-1.*"
-      - tag: "tag:stsci.edu:asdf/unit/quantity-1.*"
-  pc_table:
-    anyOf:
-      - tag: "core/ndarray-1.*"
-      - tag: "tag:stsci.edu:asdf/unit/quantity-1.*"
-  projection:
-    $ref: "http://stsci.edu/schemas/asdf/transform/transform-1.2.0"
->>>>>>> a4f21723
 
     required: [crpix, cdelt, lon_pole, crval_table, pc_table, projection]
     additionalProperties: true
