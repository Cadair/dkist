from abc import ABC
<<<<<<< HEAD
from typing import Literal
from collections.abc import Iterable
=======
from typing import Union, Literal, Iterable
from itertools import product
>>>>>>> d03ea506

import numpy as np

try:
    from numpy.typing import ArrrayLike  # NOQA
except ImportError:
    ArrayLike = Iterable

import astropy.modeling.models as m
import astropy.units as u
from astropy.modeling import CompoundModel, Model, Parameter, separable

__all__ = [
    "CoupledCompoundModel",
    "InverseVaryingCelestialTransform",
    "InverseVaryingCelestialTransform2D",
    "InverseVaryingCelestialTransform3D",
    "VaryingCelestialTransform",
    "VaryingCelestialTransform2D",
    "VaryingCelestialTransform3D",
    "BaseVaryingCelestialTransform",
    "generate_celestial_transform",
    "AsymmetricMapping",
    "varying_celestial_transform_from_tables",
    "Ravel",
    "Unravel",
]


def generate_celestial_transform(
        crpix: Iterable[float] | u.Quantity,
        cdelt: Iterable[float] | u.Quantity,
        pc: ArrayLike | u.Quantity,
        crval: Iterable[float] | u.Quantity,
        lon_pole: float | u.Quantity = None,
        projection: Model = m.Pix2Sky_TAN(),
) -> CompoundModel:
    """
    Create a simple celestial transform from FITS like parameters.

    Supports unitful or unitless parameters, but if any parameters have units
    all must have units, if parameters are unitless they are assumed to be in
    degrees.

    Parameters
    ----------
    crpix
        The reference pixel (a length two array).
    crval
        The world coordinate at the reference pixel (a length two array).
    cdelt
        The sample interval along the pixel axis
    pc
        The rotation matrix for the affine transform. If specifying parameters
        with units this should have celestial (``u.deg``) units.
    lon_pole
        The longitude of the celestial pole, defaults to 180 degrees.
    projection
        The map projection to use, defaults to ``TAN``.

    Notes
    -----

    This function has not been tested with more complex projections. Ensure
    that your lon_pole is correct for your projection.
    """
    spatial_unit = None
    if hasattr(crval[0], "unit"):
        spatial_unit = crval[0].unit
    # TODO: Note this assumption is only valid for certain projections.
    if lon_pole is None:
        lon_pole = 180
    if spatial_unit is not None:
        # Lon pole should always have the units of degrees
        lon_pole = u.Quantity(lon_pole, unit=u.deg)

    # Make translation unitful if all parameters have units
    translation = (0, 0)
    if spatial_unit is not None:
        translation *= pc.unit
        # If we have units then we need to convert all things to Quantity
        # as they might be Parameter classes
        crpix = u.Quantity(crpix)
        cdelt = u.Quantity(cdelt)
        crval = u.Quantity(crval)
        lon_pole = u.Quantity(lon_pole)
        pc = u.Quantity(pc)

    shift = m.Shift(-crpix[0]) & m.Shift(-crpix[1])
    scale = m.Multiply(cdelt[0]) & m.Multiply(cdelt[1])
    rot = m.AffineTransformation2D(pc, translation=translation)
    skyrot = m.RotateNative2Celestial(crval[0], crval[1], lon_pole)
    return shift | rot | scale | projection | skyrot


class BaseVaryingCelestialTransform(Model, ABC):
    """
    Shared components between the forward and reverse varying celestial transforms.
    """

    # This prevents Model from broadcasting the parameters to the inputs
    standard_broadcasting = False
    _separable = False
    _input_units_allow_dimensionless = True
    _is_inverse = False

    crpix = Parameter()
    cdelt = Parameter()
    lon_pole = Parameter(default=180)

    n_outputs = 2

    @staticmethod
    def _validate_table_shapes(pc_table, crval_table):
        table_shape = None
        if pc_table.shape != (2, 2):
            if pc_table.shape[-2:] != (2, 2):
                raise ValueError("The pc table should be an array of 2x2 matrices.")
            table_shape = pc_table.shape[:-2]

        if crval_table.shape != (2,):
            if crval_table.shape[-1] != 2:
                raise ValueError("The crval table should be an array of coordinate "
                                 "pairs (the last dimension should have length 2).")

            if table_shape is not None:
                if table_shape != crval_table.shape[:-1]:
                    raise ValueError("The shape of the pc and crval tables should match. "
                                     f"The pc table has shape {table_shape} and the "
                                     f"crval table has shape {crval_table.shape[:-1]}")
            table_shape = crval_table.shape[:-1]

        if pc_table.shape == (2, 2):
            pc_table = np.broadcast_to(pc_table, [*list(table_shape), 2, 2], subok=True)
        if crval_table.shape == (2,):
            crval_table = np.broadcast_to(crval_table, [*list(table_shape), 2], subok=True)

        return table_shape, pc_table, crval_table

    @staticmethod
    def sanitize_index(ind):
        if isinstance(ind, u.Quantity):
            ind = ind.value
        return np.array(np.round(ind), dtype=int)

    def __init__(self, *args, crval_table=None, pc_table=None, projection=m.Pix2Sky_TAN(), **kwargs):
        super().__init__(*args, **kwargs)
        (
            self.table_shape,
            self.pc_table,
            self.crval_table,
        ) = self._validate_table_shapes(np.asanyarray(pc_table), np.asanyarray(crval_table))

        if not isinstance(projection, m.Pix2SkyProjection):
            raise TypeError("The projection keyword should be a Pix2SkyProjection model class.")
        self.projection = projection

        if self._is_inverse:
            self.inputs = ("lon", "lat", "z", "q", "m")[:self.n_inputs]
            self.outputs = ("x", "y")
        else:
            self.inputs = ("x", "y", "z", "q", "m")[:self.n_inputs]
            self.outputs = ("lon", "lat")

        if len(self.table_shape) != self.n_inputs-2:
            raise ValueError(f"This model can only be constructed with a {self.n_inputs-2}-dimensional lookup table.")

    def transform_at_index(self, ind, crpix=None, cdelt=None, lon_pole=None):
        """
        Generate a spatial model based on an index for the pc and crval tables.

        Parameters
        ----------
        zind : int
          The index to the lookup table.Q

        **kwargs
          The keyword arguments are optional and if not specified will be read
          from the parameters to this model.

        Returns
        -------
        `astropy.modeling.CompoundModel`

        """
        # If we are being called from inside evaluate we can skip the lookup
        crpix = crpix if crpix is not None else self.crpix
        cdelt = cdelt if cdelt is not None else self.cdelt
        lon_pole = lon_pole if lon_pole is not None else self.lon_pole

        fill_val = np.nan
        if isinstance(crpix, u.Quantity):
            fill_val = np.nan * u.deg
        if (np.array(ind) > np.array(self.table_shape) - 1).any() or (np.array(ind) < 0).any():
            return m.Const1D(fill_val) & m.Const1D(fill_val)

        return generate_celestial_transform(
            crpix=crpix,
            cdelt=cdelt,
            pc=self.pc_table[ind],
            crval=self.crval_table[ind],
            lon_pole=lon_pole,
            projection=self.projection,
        )


    def _map_transform(self, *arrays, crpix, cdelt, lon_pole, inverse=False):
        # We need to broadcast the arrays together so they are all the same shape
        barrays = np.broadcast_arrays(*arrays, subok=True)
        # # Convert the z, q, and m coordinates where present into indices to the lookup tables
        inds = []
        for barray in barrays[2:]:
            inds.append(self.sanitize_index(barray))

        # Generate output arrays (ignore units for simplicity)
        if isinstance(barrays[0], u.Quantity):
            x_out = np.empty_like(barrays[0].value)
            y_out = np.empty_like(barrays[1].value)
        else:
            x_out = np.empty_like(barrays[0])
            y_out = np.empty_like(barrays[1])

        # We now loop over every unique value of z and compute the transform.
        # This means we make the minimum number of calls possible to the transform.
        ranges = [np.unique(ind) for ind in inds]
        for ind in product(*ranges):
            # Scalar parameters are reshaped to be length one arrays by modeling
            sct = self.transform_at_index(ind, crpix=crpix[0], cdelt=cdelt[0], lon_pole=lon_pole[0])

            # Call this transform for all values of x, y where z == zind
            masks = [inds[i] == ind[i] for i in range(len(ind))]
            if len(masks) > 1:
                mask = np.logical_and(*masks)
            else:
                mask = masks[0]
            if inverse:
                xx, yy = sct.inverse(barrays[0][mask], barrays[1][mask])
            else:
                xx, yy = sct(barrays[0][mask], barrays[1][mask])

            if isinstance(xx, u.Quantity):
                x_out[mask], y_out[mask] = xx.value, yy.value
            else:
                x_out[mask], y_out[mask] = xx, yy

        # Put the units back
        if isinstance(xx, u.Quantity):
            x_out = x_out << xx.unit
            y_out = y_out << yy.unit

        return x_out, y_out

    def evaluate(self, *inputs):
        # This method has to be able to take an arbitrary number of arrays but also accept not being given kwargs
        # Fortunately we know how many arrays to expect from the number of inputs
        # Anything extra is therefore a kwarg
        arrays = inputs[:self.n_inputs]
        kwargs = inputs[self.n_inputs:]
        keys = ["crpix", "cdelt", "lon_pole"]
        kwargs = dict(zip(keys, kwargs))
        return self._map_transform(*arrays, inverse=self._is_inverse, **kwargs)

    @property
    def input_units(self):
        # NB: x and y are normally on the detector and z is typically the number of raster steps
        if self._is_inverse:
            dims = ["z", "q", "m"]
            {d: u.pix for d in dims[:self.n_inputs]}
            units = {"lon": u.deg, "lat": u.deg}
            for d in dims[:self.n_inputs-2]:
                units[d] = u.pix
            return units
        else:
            dims = ["x", "y", "z", "q", "m"]
            return {d: u.pix for d in dims[:self.n_inputs]}


class VaryingCelestialTransform(BaseVaryingCelestialTransform):
    """
    A celestial transform which can vary its pointing and rotation with time.

    This model stores a lookup table for the reference pixel ``crval_table``
    and the rotation matrix ``pc_table`` which are indexed with a third pixel
    index (z).

    The other parameters (``crpix``, ``cdelt``, and ``lon_pole``) are fixed.
    """
    n_inputs = 3

    @property
    def inverse(self):
        return InverseVaryingCelestialTransform(
            crpix=self.crpix,
            cdelt=self.cdelt,
            lon_pole=self.lon_pole,
            pc_table=self.pc_table,
            crval_table=self.crval_table,
            projection=self.projection,
        )


class VaryingCelestialTransform2D(BaseVaryingCelestialTransform):
    n_inputs = 4

    @property
    def inverse(self):
        return InverseVaryingCelestialTransform2D(
            crpix=self.crpix,
            cdelt=self.cdelt,
            lon_pole=self.lon_pole,
            pc_table=self.pc_table,
            crval_table=self.crval_table,
            projection=self.projection,
        )


class VaryingCelestialTransform3D(BaseVaryingCelestialTransform):
    n_inputs = 5

    @property
    def inverse(self):
        return InverseVaryingCelestialTransform3D(
            crpix=self.crpix,
            cdelt=self.cdelt,
            lon_pole=self.lon_pole,
            pc_table=self.pc_table,
            crval_table=self.crval_table,
            projection=self.projection,
        )


class InverseVaryingCelestialTransform(BaseVaryingCelestialTransform):
    n_inputs = 3
    _is_inverse = True

class InverseVaryingCelestialTransform2D(BaseVaryingCelestialTransform):
    n_inputs = 4
    _is_inverse = True


class InverseVaryingCelestialTransform3D(BaseVaryingCelestialTransform):
    n_inputs = 5
    _is_inverse = True


class CoupledCompoundModel(CompoundModel):
    """
    This class takes two models which share one or more inputs on the forward
    transform, and where the left hand model's inverse is dependent on the
    output of the right hand model's inverse output.

    Parameters
    ----------
    op : `str`
        The operator to use, can only be ``'&'``.
    left : `astropy.modeling.Model`
        The left hand model, should have one or more inputs which are shared
        with the right hand model on the forward transform, and also rely on
        these inputs for the inverse transform.
    right : `astropy.modeling.Model`
        The right hand model, no special behaviour is required here.
    shared_inputs : `int`
        The number of inputs (counted from the end of the end of the inputs to
        the left model and the start of the inputs to the right model) which
        are shared between the two models.

    Example
    -------

    Take the following example with a time dependent celestial transform
    (modelled as dependent upon the pixel coordinate for time rather than the
    world coordinate).

    The forward transform uses the "z" pixel dimension as input to both the
    Celestial and Temporal models, this leads to the following transform in the
    forward direction::

        x  y           z
        │  │           │
        │  │  ┌────────┤
        │  │  │        │
        ▼  ▼  ▼        ▼
      ┌─────────┐  ┌────────┐
      │Celestial│  │Temporal│
      └─┬───┬───┘  └───┬────┘
        │   │          │
        │   │          │
        │   │          │
        ▼   ▼          ▼
       lon lat       time

    This could trivially be reproduced using `~astropy.modeling.models.Mapping`.

    The complexity is in the reverse transform, where the inverse Celestial
    transform is also dependent upon the pixel coordinate z.
    This means that the output of the inverse Temporal transform has to be
    duplicated as an input to the Celestial transform's inverse.
    This is achieved by the use of the ``Mapping`` models in
    ``CoupledCompoundModel.inverse`` to create a multi-stage compound model
    which duplicates the output of the right hand side model::

       lon lat       time
        │   │         │
        │   │         ▼
        │   │     ┌─────────┐
        │   │     │Temporal'│
        │   │     └──┬──┬───┘
        │   │    z   │  │
        │   │  ┌─────┘  │
        │   │  │        │
        ▼   ▼  ▼        │
      ┌──────────┐      │
      │Celestial'│      │
      └─┬───┬────┘      │
        │   │           │
        ▼   ▼           ▼
        x   y           z

    """

    _separable = False

    def __init__(self, op, left, right, name=None, shared_inputs=1):
        if op != "&":
            raise ValueError(
                f"The {self.__class__.__name__} class should only be used with the & operator."
            )
        super().__init__(op, left, right, name=name)
        self.n_inputs = self.n_inputs - shared_inputs
        # The shared inputs are the ones at the end of the left model and the
        # start of the right model, so that we don't duplicate them drop the
        # ones in the right model
        self.inputs = left.inputs + right.inputs[shared_inputs:]
        self.shared_inputs = shared_inputs

    def _evaluate(self, *args, **kw):
        leftval = self.left(*(args[:self.left.n_inputs]), **kw)
        rightval = self.right(*(args[-self.right.n_inputs:]), **kw)

        return self._apply_operators_to_value_lists(leftval, rightval, **kw)

    @property
    def inverse(self):
        left_inverse = self.left.inverse
        right_inverse = self.right.inverse

        n_left_only_inputs = left_inverse.n_inputs - self.shared_inputs
        n_right_only_inputs = right_inverse.n_outputs - self.shared_inputs

        # left only inputs are pass thru
        mapping = list(range(n_left_only_inputs))
        # step1 passes through the left-only inputs and inverts the right only inputs
        step1 = m.Mapping(tuple(mapping)) & right_inverse
        # next we remap the output of step 1 and replicate the shared outputs
        shared_start = max(mapping) + 1
        shared = list(range(shared_start, shared_start + self.shared_inputs)) * 2
        right_start = max(shared) + 1
        right = list(range(right_start, right_start + n_right_only_inputs))
        inter_mapping = mapping + shared + right
        step2 = m.Mapping(tuple(inter_mapping)) | (left_inverse & m.Identity(right_inverse.n_outputs))

        return step1 | step2

    def _calculate_separability_matrix(self):
        sepleft = separable._separable(self.left)
        sepright = separable._separable(self.right)

        noutp = separable._compute_n_outputs(sepleft, sepright)

        cleft = np.zeros((noutp, sepleft.shape[1]))
        cleft[: sepleft.shape[0], : sepleft.shape[1]] = sepleft

        cright = np.zeros((noutp, sepright.shape[1]))
        cright[-sepright.shape[0]:, -sepright.shape[1]:] = sepright

        left_solo_end = self.left.n_inputs - self.shared_inputs
        right_solo_start = left_solo_end + self.shared_inputs
        matrix = np.zeros((self.n_outputs, self.n_inputs))
        matrix[:, :left_solo_end] = cleft[:, :left_solo_end]
        matrix[:, left_solo_end:right_solo_start] = np.logical_or(cleft[:, left_solo_end:],
                                                                  cright[:, :self.shared_inputs])
        matrix[:, right_solo_start:] = cright[:, self.shared_inputs:]

        return matrix


class AsymmetricMapping(m.Mapping):
    """
    A Mapping which uses a different mapping for the forward and backward directions.
    """
    def __init__(
        self,
        forward_mapping,
        backward_mapping,
        forward_n_inputs=None,
        backward_n_inputs=None,
        name=None,
        meta=None,
    ):
        super().__init__(forward_mapping, n_inputs=forward_n_inputs, name=name, meta=meta)
        self.backward_mapping = backward_mapping
        self.forward_mapping = self.mapping
        self.backward_n_inputs = backward_n_inputs
        self.forward_n_inputs = self.n_inputs

    @property
    def inverse(self):
        return type(self)(
            self.backward_mapping,
            self.forward_mapping,
            self.backward_n_inputs,
            self.forward_n_inputs,
            name=self.name
        )

    def __repr__(self):
        if self.name is None:
            return f"<AsymmetricMapping({self.mapping})>"
        return f"<AsymmetricMapping({self.mapping}, name={self.name!r})>"

varying_celestial_transform_dict = {
    # Map (num_dims, inverse) to class
    (1, False): VaryingCelestialTransform,
    (2, False): VaryingCelestialTransform2D,
    (3, False): VaryingCelestialTransform3D,
    (1, True): InverseVaryingCelestialTransform,
    (2, True): InverseVaryingCelestialTransform2D,
    (3, True): InverseVaryingCelestialTransform3D,
}

def varying_celestial_transform_from_tables(
        crpix: Iterable[float] | u.Quantity,
        cdelt: Iterable[float] | u.Quantity,
        pc_table: ArrayLike | u.Quantity,
        crval_table: Iterable[float] | u.Quantity,
        lon_pole: float | u.Quantity = None,
        projection: Model = m.Pix2Sky_TAN(),
        inverse: bool = False,
        slit: None | Literal[0, 1] = None,
) -> BaseVaryingCelestialTransform:
    """
    Generate a `.BaseVaryingCelestialTransform` based on the dimensionality of the tables.
    """

    table_shape, _, _ = BaseVaryingCelestialTransform._validate_table_shapes(
        pc_table,
        crval_table,
    )
    if (table_d := len(table_shape)) not in range(1, 4):
        raise ValueError("Only 1D, 2D and 3D lookup tables are supported.")


    cls = varying_celestial_transform_dict[(table_d, inverse)]
    transform = cls(
        crpix=crpix,
        cdelt=cdelt,
        crval_table=crval_table,
        pc_table=pc_table,
        lon_pole=lon_pole,
        projection=projection,
    )

    # For slit models we duplicate one of the spatial pixel inputs to also be
    # the lookup table input
    if slit is not None:
        if slit not in [0, 1]:
            raise ValueError("The slit dimension must be one of the first two pixel dimensions.")
        mapping = list(range(table_d + 2 - 1))
        mapping.insert(2, slit)
        backward_mapping = [[1, 0][slit]]
        transform = AsymmetricMapping(forward_mapping=mapping,
                                      backward_mapping=backward_mapping,
                                      backward_n_inputs=transform.inverse.n_outputs,
                                      name="SlitMapping") | transform
    return transform


class Ravel(Model):
    n_outputs = 1
    _separable = False
    _input_units_allow_dimensionless = True

    @property
    def n_inputs(self):
        return len(self.array_shape)

    @property
    def inputs(self):
        return self._inputs

    @inputs.setter
    def inputs(self, value):
        self._inputs = value

    @property
    def input_units(self):
        return {f"x{idx}": u.pix for idx in range(self.n_inputs)}

    @property
    def outputs(self):
        return self._outputs

    @outputs.setter
    def outputs(self, value):
        self._outputs = value

    @property
    def return_units(self):
        return {"y": u.pix}

    def __init__(self, array_shape, order="C", **kwargs):
        if len(array_shape) < 2 or np.prod(array_shape) < 1:
            raise ValueError("array_shape must be at least 2D and have values >= 1")
        self.array_shape = tuple(array_shape)
        if order not in ("C", "F"):
            raise ValueError("order kwarg must be one of 'C' or 'F'")
        self.order = order
        super().__init__(**kwargs)
        # super dunder init sets inputs and outputs to default values so set what we want here
        self.inputs = tuple([f"x{idx}" for idx in range(self.n_inputs)])
        self.outputs = "y",

    def evaluate(self, *inputs_):
        """Evaluate the forward ravel for a given tuple of pixel values."""
        if hasattr(inputs_[0], "unit"):
            has_units = True
            input_values = [item.to_value(u.pix) for item in inputs_]
        else:
            has_units = False
            input_values = inputs_
        input_values = [item.flatten() if isinstance(item, np.ndarray) else item for item in input_values]
        # round the index values, but clip them if they exceed the array bounds
        # the bounds are one less than the shape dimension value
        array_bounds = np.array(self.array_shape) - 1
        rounded_inputs = np.clip(np.rint(input_values).astype(int), None, array_bounds[:, np.newaxis])
        result = np.ravel_multi_index(rounded_inputs, self.array_shape, order=self.order).astype(float)
        index = 0 if self.order == "F" else -1
        # Adjust the result to allow a fractional part for interpolation in Tabular1D
        fraction = input_values[index] - rounded_inputs[index]
        result += fraction
        # Put the units back if they were there...
        if has_units:
            result = result * u.pix
        else:
            result = np.array([result])
        return result

    @property
    def inverse(self):
        return Unravel(self.array_shape, order=self.order)

    def __repr__(self):
        return f'<{self.__class__.__qualname__}(array_shape={self.array_shape}, order="{self.order}")>'


class Unravel(Model):
    n_inputs = 1
    _separable = False
    _input_units_allow_dimensionless = True

    @property
    def inputs(self):
        return self._inputs

    @inputs.setter
    def inputs(self, value):
        self._inputs = value

    @property
    def input_units(self):
        return {"x": u.pix}

    @property
    def n_outputs(self):
        return len(self.array_shape)

    @property
    def outputs(self):
        return self._outputs

    @outputs.setter
    def outputs(self, value):
        self._outputs = value

    @property
    def return_units(self):
        return {f"y{idx}": u.pix for idx in range(self.n_outputs)}

    def __init__(self, array_shape, order="C", **kwargs):
        if len(array_shape) < 2 or np.prod(array_shape) < 1:
            raise ValueError("array_shape must be at least 2D and have values >= 1")
        self.array_shape = array_shape
        if order not in ("C", "F"):
            raise ValueError("order kwarg must be one of 'C' or 'F'")
        self.order = order
        super().__init__(**kwargs)
        # super dunder init sets inputs and outputs to default values so set what we want here
        self.inputs = "x",
        self.outputs = tuple([f"y{idx}" for idx in range(self.n_outputs)])

    def evaluate(self, input_):
        """Evaluate the reverse ravel (unravel) for a given pixel value."""
        if hasattr(input_, "unit"):
            has_units = True
            input_value = [item.to_value(u.pix) for item in input_]
            input_value_int = [int(item) for item in input_value]
        else:
            has_units = False
            input_value = input_
            input_value_int = [int(item) for item in input_]

        result = list(np.unravel_index(input_value_int, self.array_shape, order=self.order))
        result = [item.astype(float) for item in result]
        # Adjust the result to allow a fractional part for interpolation in Tabular1D
        index = 0 if self.order == "F" else -1
        fraction = np.remainder(input_value, 1)
        result[index] += fraction
        if has_units:
            result = result * u.pix
        return result

    @property
    def inverse(self):
        return Ravel(self.array_shape, order=self.order)

    def __repr__(self):
        return f'<{self.__class__.__qualname__}(array_shape={self.array_shape}, order="{self.order}")>'<|MERGE_RESOLUTION|>--- conflicted
+++ resolved
@@ -1,11 +1,7 @@
 from abc import ABC
-<<<<<<< HEAD
 from typing import Literal
+from itertools import product
 from collections.abc import Iterable
-=======
-from typing import Union, Literal, Iterable
-from itertools import product
->>>>>>> d03ea506
 
 import numpy as np
 
@@ -278,9 +274,9 @@
             for d in dims[:self.n_inputs-2]:
                 units[d] = u.pix
             return units
-        else:
-            dims = ["x", "y", "z", "q", "m"]
-            return {d: u.pix for d in dims[:self.n_inputs]}
+
+        dims = ["x", "y", "z", "q", "m"]
+        return {d: u.pix for d in dims[:self.n_inputs]}
 
 
 class VaryingCelestialTransform(BaseVaryingCelestialTransform):
